--- conflicted
+++ resolved
@@ -6,12 +6,8 @@
 
 [tool.poetry.dependencies]
 python            = "^3.9"
-<<<<<<< HEAD
-alembic           = "^1.7.1"
+alembic           = "^1.7.5"
 asyncpg           = "^0.24.0"
-=======
-alembic           = "^1.7.5"
->>>>>>> 7d4c4565
 colorama          = "^0.4.4"
 emails            = "^0.6"
 fastapi           = "^0.70.0"
@@ -22,11 +18,7 @@
 pydantic          = { extras = [ "dotenv", "email" ], version = "^1.8.2" }
 python-jose       = { extras = [ "cryptography" ], version = "^3.3.0" }
 python-multipart  = "^0.0.5"
-<<<<<<< HEAD
-SQLAlchemy        = { extras = [ "asyncio" ], version = "^1.4.23" }
-=======
-SQLAlchemy        = "^1.4.27"
->>>>>>> 7d4c4565
+SQLAlchemy        = { extras = [ "asyncio" ], version = "^1.4.27" }
 starlette-context = "^0.3.3"
 structlog         = "^21.3.0"
 tenacity          = "^8.0.1"
@@ -34,29 +26,16 @@
 
 [tool.poetry.dev-dependencies]
 asgi-lifespan     = { version = "^1.0.1", allow-prereleases = true }
-<<<<<<< HEAD
-black             = { version = "^21.8b0", allow-prereleases = true }
-docformatter      = { version = "^1.4", allow-prereleases = true }
-httpx             = { version = "^0.18.2", allow-prereleases = true }
-isort             = { version = "^5.9.2", allow-prereleases = true }
-=======
 black             = { version = "^21.11b1", allow-prereleases = true }
 docformatter      = { version = "^1.4", allow-prereleases = true }
 httpx             = { version = "^0.21.1", allow-prereleases = true }
 isort             = { version = "^5.10.1", allow-prereleases = true }
->>>>>>> 7d4c4565
 mypy              = { version = "^0.910", allow-prereleases = true }
 pylint            = { version = "^2.11.1", allow-prereleases = true }
 pytest            = { version = "^6.2.5", allow-prereleases = true }
-<<<<<<< HEAD
-pytest-asyncio    = { version = "^0.15.1", allow-prereleases = true }
-pytest-cov        = { version = "^2.12.1", allow-prereleases = true }
-sqlalchemy2-stubs = { version = "^0.0.2a15", allow-prereleases = true }
-=======
+pytest-asyncio    = { version = "^0.16.0", allow-prereleases = true }
 pytest-cov        = { version = "^3.0.0", allow-prereleases = true }
 sqlalchemy2-stubs = { version = "^0.0.2a19", allow-prereleases = true }
-pytest-asyncio    = { version = "^0.16.0", allow-prereleases = true }
->>>>>>> 7d4c4565
 
 [build-system]
 requires      = [ "poetry-core>=1.0.0" ]
