--- conflicted
+++ resolved
@@ -5,11 +5,7 @@
 
 import pytest
 from httpx import AsyncClient
-<<<<<<< HEAD
 from sqlalchemy.ext.asyncio import AsyncSession
-=======
-from sqlalchemy.orm import Session
->>>>>>> 7d4c4565
 
 from app import crud
 from app.core.config import settings
@@ -49,13 +45,9 @@
 
 
 async def test_create_user_new_email(
-<<<<<<< HEAD
     client: AsyncClient,
     superuser_token_headers: Dict[str, str],
     db_session: AsyncSession,
-=======
-    client: AsyncClient, superuser_token_headers: Dict[str, str], db_session: Session
->>>>>>> 7d4c4565
 ) -> None:
     username = random_email()
     password = random_lower_string()
@@ -77,13 +69,9 @@
 
 
 async def test_get_existing_user(
-<<<<<<< HEAD
     client: AsyncClient,
     superuser_token_headers: Dict[str, str],
     db_session: AsyncSession,
-=======
-    client: AsyncClient, superuser_token_headers: Dict[str, str], db_session: Session
->>>>>>> 7d4c4565
 ) -> None:
     user = await create_random_user(db_session)
     user_id = user.id
@@ -115,13 +103,9 @@
 
 
 async def test_get_current_user_normal_user(
-<<<<<<< HEAD
     client: AsyncClient,
     normal_user_token_headers: Dict[str, str],
     db_session: AsyncSession,
-=======
-    client: AsyncClient, normal_user_token_headers: Dict[str, str], db_session: Session
->>>>>>> 7d4c4565
 ) -> None:
     user = await crud.user.get_by_email(db_session, email=settings.EMAIL_TEST_USER)
     assert user
@@ -138,13 +122,9 @@
 
 
 async def test_get_another_user_normal_user(
-<<<<<<< HEAD
     client: AsyncClient,
     normal_user_token_headers: Dict[str, str],
     db_session: AsyncSession,
-=======
-    client: AsyncClient, normal_user_token_headers: Dict[str, str], db_session: Session
->>>>>>> 7d4c4565
 ) -> None:
     user = await crud.user.get_by_email(db_session, email=settings.EMAIL_TEST_USER)
     assert user and user.id
@@ -158,13 +138,9 @@
 
 
 async def test_create_user_existing_username(
-<<<<<<< HEAD
     client: AsyncClient,
     superuser_token_headers: Dict[str, str],
     db_session: AsyncSession,
-=======
-    client: AsyncClient, superuser_token_headers: Dict[str, str], db_session: Session
->>>>>>> 7d4c4565
 ) -> None:
     username = random_email()
     password = random_lower_string()
@@ -200,13 +176,9 @@
 
 
 async def test_retrieve_users(
-<<<<<<< HEAD
     client: AsyncClient,
     superuser_token_headers: Dict[str, str],
     db_session: AsyncSession,
-=======
-    client: AsyncClient, superuser_token_headers: Dict[str, str], db_session: Session
->>>>>>> 7d4c4565
 ) -> None:
     await create_random_user(db_session)
     await create_random_user(db_session)
@@ -268,11 +240,7 @@
     not settings.USERS_OPEN_REGISTRATION, reason="Open user registration disabled"
 )
 async def test_create_user_open_existing_username(
-<<<<<<< HEAD
-    client: AsyncClient, db_session: AsyncSession
-=======
-    client: AsyncClient, db_session: Session
->>>>>>> 7d4c4565
+    client: AsyncClient, db_session: AsyncSession
 ) -> None:
     username = random_email()
     password = random_lower_string()
@@ -289,13 +257,9 @@
 
 
 async def test_update_user_existing_user(
-<<<<<<< HEAD
     client: AsyncClient,
     superuser_token_headers: Dict[str, str],
     db_session: AsyncSession,
-=======
-    client: AsyncClient, superuser_token_headers: Dict[str, str], db_session: Session
->>>>>>> 7d4c4565
 ) -> None:
     user = await create_random_user(db_session)
     data = {
@@ -336,13 +300,9 @@
 
 
 async def test_delete_user_existing_user(
-<<<<<<< HEAD
     client: AsyncClient,
     superuser_token_headers: Dict[str, str],
     db_session: AsyncSession,
-=======
-    client: AsyncClient, superuser_token_headers: Dict[str, str], db_session: Session
->>>>>>> 7d4c4565
 ) -> None:
     user = await create_random_user(db_session)
     user_id = user.id
@@ -366,13 +326,8 @@
     assert response.status_code == 404
 
 
-<<<<<<< HEAD
 async def test_get_question(client: AsyncClient, db_session: AsyncSession) -> None:
     question_order_item = await create_random_question_order_item(db_session)
-=======
-async def test_get_question(client: AsyncClient, db_session: Session) -> None:
-    question_order_item = create_random_question_order_item(db_session)
->>>>>>> 7d4c4565
     question_number = question_order_item.question_number
     user = await create_random_user(db_session)
     user_in_update = UserUpdate(question_number=question_number)
@@ -394,15 +349,10 @@
     assert "content_type" in question_data
 
 
-<<<<<<< HEAD
 async def test_get_question_image(
     client: AsyncClient, db_session: AsyncSession
 ) -> None:
     question_order_item = await create_random_question_order_item(db_session)
-=======
-async def test_get_question_image(client: AsyncClient, db_session: Session) -> None:
-    question_order_item = create_random_question_order_item(db_session)
->>>>>>> 7d4c4565
     question_number = question_order_item.question_number
     user = await create_random_user(db_session)
     user_in_update = UserUpdate(question_number=question_number)
@@ -427,11 +377,7 @@
 
 
 async def test_get_question_redirect_if_none(
-<<<<<<< HEAD
-    client: AsyncClient, db_session: AsyncSession
-=======
-    client: AsyncClient, db_session: Session
->>>>>>> 7d4c4565
+    client: AsyncClient, db_session: AsyncSession
 ) -> None:
     question_number = random_int()
     user = await create_random_user(db_session)
@@ -452,11 +398,7 @@
 
 
 async def test_get_question_redirect_if_none_allow_redirects(
-<<<<<<< HEAD
-    client: AsyncClient, db_session: AsyncSession
-=======
-    client: AsyncClient, db_session: Session
->>>>>>> 7d4c4565
+    client: AsyncClient, db_session: AsyncSession
 ) -> None:
     question_number = random_int()
     user = await create_random_user(db_session)
@@ -481,15 +423,9 @@
 
 
 async def test_verify_answer_correct_answer(
-<<<<<<< HEAD
     client: AsyncClient, db_session: AsyncSession
 ) -> None:
     question_order_item = await create_random_question_order_item(db_session)
-=======
-    client: AsyncClient, db_session: Session
-) -> None:
-    question_order_item = create_random_question_order_item(db_session)
->>>>>>> 7d4c4565
     question_number = question_order_item.question_number
     user = await create_random_user(db_session)
     user_in_update = UserUpdate(question_number=question_number)
@@ -524,11 +460,7 @@
 
 
 async def test_verify_answer_incorrect_answer(
-<<<<<<< HEAD
-    client: AsyncClient, db_session: AsyncSession
-=======
-    client: AsyncClient, db_session: Session
->>>>>>> 7d4c4565
+    client: AsyncClient, db_session: AsyncSession
 ) -> None:
     question_order_item = await create_random_question_order_item(db_session)
     question_number = question_order_item.question_number
@@ -563,19 +495,12 @@
     assert unmodified_user.rank == old_rank
 
 
-<<<<<<< HEAD
 async def test_retrieve_leaderboard(
     client: AsyncClient, db_session: AsyncSession
 ) -> None:
     await create_random_user(db_session)
     await create_random_user(db_session)
     await create_random_user(db_session)
-=======
-async def test_retrieve_leaderboard(client: AsyncClient, db_session: Session) -> None:
-    create_random_user(db_session)
-    create_random_user(db_session)
-    create_random_user(db_session)
->>>>>>> 7d4c4565
 
     response = await client.get(f"{settings.API_V1_STR}/users/leaderboard")
     all_users = response.json()
